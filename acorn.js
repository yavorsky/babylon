--- conflicted
+++ resolved
@@ -636,12 +636,8 @@
 
   var b_stat = {token: "{", isExpr: false}, b_expr = {token: "{", isExpr: true}, b_tmpl = {token: "${", isExpr: true};
   var p_stat = {token: "(", isExpr: false}, p_expr = {token: "(", isExpr: true};
-<<<<<<< HEAD
-  var q_tmpl = {token: "`", isExpr: true};
+  var q_tmpl = {token: "`", isExpr: true}, f_expr = {token: "function", isExpr: true};
   var j_oTag = {token: "<tag", isExpr: false}, j_cTag = {token: "</tag", isExpr: false}, j_expr = {token: "<tag>...</tag>", isExpr: true};
-=======
-  var q_tmpl = {token: "`", isExpr: true}, f_expr = {token: "function", isExpr: true};
->>>>>>> 5d96bbd7
 
   function curTokContext() {
     return tokContext[tokContext.length - 1];
@@ -657,13 +653,10 @@
       return true;
     if (prevType == _braceL)
       return curTokContext() === b_stat;
-<<<<<<< HEAD
     if (prevType === _jsxTagEnd || prevType === _jsxText)
       return true;
     if (prevType === _jsxName)
       return false;
-=======
->>>>>>> 5d96bbd7
     return !tokExprAllowed;
   }
 
@@ -682,19 +675,16 @@
     // Update context info
     if (type === _parenR || type === _braceR) {
       var out = tokContext.pop();
-<<<<<<< HEAD
-      tokExprAllowed = !(out && out.isExpr);
-      preserveSpace = out === b_tmpl || curTokContext() === j_expr;
-=======
       if (out === b_tmpl) {
         preserveSpace = true;
+      } else if (curTokContext() === j_expr) {
+        preserveSpace = tokExprAllowed = true;
       } else if (out === b_stat && curTokContext() === f_expr) {
         tokContext.pop();
         tokExprAllowed = false;
       } else {
         tokExprAllowed = !(out && out.isExpr);
       }
->>>>>>> 5d96bbd7
     } else if (type === _braceL) {
       tokContext.push(braceIsBlock(prevType) ? b_stat : b_expr);
       tokExprAllowed = true;
@@ -1007,13 +997,9 @@
     if (options.locations) tokStartLoc = curPosition();
     if (tokPos >= inputLen) return finishToken(_eof);
 
-<<<<<<< HEAD
     var context = curTokContext();
 
     if (context === q_tmpl) {
-=======
-    if (curTokContext() === q_tmpl) {
->>>>>>> 5d96bbd7
       return readTmplToken();
     }
 
@@ -1190,32 +1176,20 @@
   }
 
   function readString(quote) {
-<<<<<<< HEAD
     var isJSX = curTokContext() === j_oTag;
-    ++tokPos;
-    var out = "";
-    for (;;) {
-      if (tokPos >= inputLen) raise(tokStart, "Unterminated string constant");
-      var ch = input.charCodeAt(tokPos);
-      if (ch === quote) {
-        ++tokPos;
-        return finishToken(_string, out);
-      }
-      if (ch === 92 && !isJSX) { // '\'
-        out += readEscapedChar();
-      } else if (ch === 38 && isJSX) { // '&'
-        out += readJSXEntity();
-=======
     var out = "", chunkStart = ++tokPos;
     for (;;) {
       if (tokPos >= inputLen) raise(tokStart, "Unterminated string constant");
       var ch = input.charCodeAt(tokPos);
       if (ch === quote) break;
-      if (ch === 92) { // '\'
+      if (ch === 92 && !isJSX) { // '\'
         out += input.slice(chunkStart, tokPos);
         out += readEscapedChar();
         chunkStart = tokPos;
->>>>>>> 5d96bbd7
+      } else if (ch === 38 && isJSX) { // '&'
+        out += input.slice(chunkStart, tokPos);
+        out += readJSXEntity();
+        chunkStart = tokPos;
       } else {
         if (isNewLine(ch)) raise(tokStart, "Unterminated string constant");
         ++tokPos;
